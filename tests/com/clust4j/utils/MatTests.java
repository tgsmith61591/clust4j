--- conflicted
+++ resolved
@@ -550,6 +550,9 @@
 				new boolean[]{true, true,false}
 		}));
 		
+		// Ensure are the same
+		assertTrue(MatUtils.equalsExactly(series.getRef(), series.get()));
+		
 		series = new MatSeries(a, Inequality.LT, 0);
 		assertTrue(MatUtils.equalsExactly(series.getRef(), 
 			new boolean[][] {
@@ -1989,7 +1992,6 @@
 	}
 	
 	@Test
-<<<<<<< HEAD
 	public void testReshape1() {
 		final double[][] a = new double[][]{
 			new double[]{-0,1,2,3},
@@ -2033,7 +2035,49 @@
 			new double[]{-5,2,3,4}
 		}, -12, -1);
 	}
-=======
+	
+	@Test(expected=IllegalArgumentException.class)
+	public void testReshapeIAE2_5() {
+		MatUtils.reshape(new int[][]{
+			new int[]{-0,1,2,3},
+			new int[]{-2,1,8,2},
+			new int[]{-5,2,3,4}
+		}, -12, -1);
+	}
+	
+	@Test(expected=IllegalArgumentException.class)
+	public void testReshapeIAE2_75() {
+		MatUtils.reshape(new int[][]{
+			new int[]{-0,1,2,3},
+			new int[]{-2,1,8,2},
+			new int[]{-5,2,3,4}
+		}, 11, 1);
+	}
+	
+	@Test(expected=IllegalArgumentException.class)
+	public void testReshapeIAE3() {
+		final double[] n = new double[]{1,2,3,4,5};
+		MatUtils.reshape(n, 3, 2); //here
+	}
+	
+	@Test(expected=IllegalArgumentException.class)
+	public void testReshapeIAE4() {
+		final int[] n = new int[]{1,2,3,4,5};
+		MatUtils.reshape(n, 3, 2); //here
+	}
+	
+	@Test(expected=IllegalArgumentException.class)
+	public void testReshapeIAE5() {
+		final double[] n = new double[]{1,2,3,4,5,6};
+		MatUtils.reshape(n, -3, -2); //here
+	}
+	
+	@Test(expected=IllegalArgumentException.class)
+	public void testReshapeIAE6() {
+		final int[] n = new int[]{1,2,3,4,5,6};
+		MatUtils.reshape(n, -3, -2); //here
+	}
+	
 	public void testRepping() {
 		double val = 3.0;
 		assertTrue(MatUtils.equalsExactly(
@@ -2762,5 +2806,200 @@
 	@Test(expected=NonUniformMatrixException.class) public void testTransposeNUME() { MatUtils.transpose(new double[][]{new double[]{}, new double[]{1,2}}); }
 	@Test(expected=IllegalArgumentException.class) public void testTransposeEmpty() { MatUtils.transpose(new double[][]{new double[]{}}); }
 	@Test(expected=IllegalArgumentException.class) public void testTransposeVecIAE() { MatUtils.transpose(new double[]{}); }
->>>>>>> 73251d6a
+
+	@Test
+	public void testScalarSubtractVector() {
+		double[][] a = new double[][]{
+			new double[]{0,1,2},
+			new double[]{2,3,4}
+		};
+		
+		double[] v = new double[]{-1,2,3}, y = new double[]{1,2};
+		double[][] b = MatUtils.scalarSubtract(a, v, Axis.COL);
+		double[][] c = MatUtils.scalarSubtract(a, y, Axis.ROW);
+		
+		assertTrue(MatUtils.equalsExactly(b, new double[][]{
+			new double[]{1,-1,-1},
+			new double[]{3, 1, 1}
+		}));
+		
+		assertTrue(MatUtils.equalsExactly(c, new double[][]{
+			new double[]{-1,0,1},
+			new double[]{0, 1,2}
+		}));
+	}
+	
+	@Test
+	public void testScalarAddVector() {
+		double[][] a = new double[][]{
+			new double[]{0,1,2},
+			new double[]{2,3,4}
+		};
+		
+		double[] v = new double[]{-1,2,3}, y = new double[]{1,2};
+		double[][] b = MatUtils.scalarAdd(a, v, Axis.COL);
+		double[][] c = MatUtils.scalarAdd(a, y, Axis.ROW);
+		
+		assertTrue(MatUtils.equalsExactly(b, new double[][]{
+			new double[]{-1, 3, 5},
+			new double[]{ 1, 5, 7}
+		}));
+		
+		assertTrue(MatUtils.equalsExactly(c, new double[][]{
+			new double[]{1,2,3},
+			new double[]{4,5,6}
+		}));
+	}
+	
+	@Test
+	public void testScalarMultVector() {
+		double[][] a = new double[][]{
+			new double[]{0,1,2},
+			new double[]{2,3,4}
+		};
+		
+		double[] v = new double[]{-1,2,3}, y = new double[]{1,2};
+		double[][] b = MatUtils.scalarMultiply(a, v, Axis.COL);
+		double[][] c = MatUtils.scalarMultiply(a, y, Axis.ROW);
+		
+		assertTrue(MatUtils.equalsExactly(b, new double[][]{
+			new double[]{-0,2,6},
+			new double[]{-2,6,12}
+		}));
+		
+		assertTrue(MatUtils.equalsExactly(c, new double[][]{
+			new double[]{0,1,2},
+			new double[]{4,6,8}
+		}));
+	}
+	
+	@Test
+	public void testScalarDivVector() {
+		double[][] a = new double[][]{
+			new double[]{0,1,2},
+			new double[]{2,3,4}
+		};
+		
+		double[] v = new double[]{-1,2,3}, y = new double[]{1,2};
+		double[][] b = MatUtils.scalarDivide(a, v, Axis.COL);
+		double[][] c = MatUtils.scalarDivide(a, y, Axis.ROW);
+		
+		assertTrue(MatUtils.equalsExactly(b, new double[][]{
+			new double[]{-0,0.5,2.0/3.0},
+			new double[]{-2,1.5,4.0/3.0}
+		}));
+		
+		assertTrue(MatUtils.equalsExactly(c, new double[][]{
+			new double[]{0,1,2},
+			new double[]{1,1.5,2}
+		}));
+	}
+	
+	@Test(expected=DimensionMismatchException.class)
+	public void testScalarOpDME1() {
+		double[][] a = new double[][]{
+			new double[]{0,1,2},
+			new double[]{2,3,4}
+		};
+		
+		double[] v = new double[]{-1,2,3};
+		MatUtils.scalarAdd(a, v, Axis.ROW); // here
+	}
+	
+	@Test(expected=DimensionMismatchException.class)
+	public void testScalarOpDME2() {
+		double[][] a = new double[][]{
+			new double[]{0,1,2},
+			new double[]{2,3,4}
+		};
+		
+		double[] v = new double[]{-1,2};
+		MatUtils.scalarAdd(a, v, Axis.COL); // here
+	}
+	
+	@Test
+	public void testBlockMatMult() {
+		double[][] a = TestSuite.getRandom(5, 1500).getDataRef();
+		double[][] b = TestSuite.getRandom(1500, 2).getDataRef();
+		MatUtils.multiplyForceSerial(a, b); // force block mat
+	}
+	
+	@Test(expected=IllegalArgumentException.class)
+	public void testDimCheckIAE1() {
+		Array2DRowRealMatrix matrix = new Array2DRowRealMatrix();
+		MatUtils.checkDims(matrix);
+	}
+	
+	@Test(expected=IllegalArgumentException.class)
+	public void testDimCheckIAE2() {
+		double[][] a = new double[5][2];
+		double[][] b = new double[5][];
+		MatUtils.checkDimsPermitEmpty(a, b);
+	}
+	
+	@Test(expected=IllegalArgumentException.class)
+	public void testDimCheckIAE3() {
+		boolean[][] a = new boolean[5][2];
+		boolean[][] b = new boolean[5][];
+		MatUtils.checkDimsPermitEmpty(a, b);
+	}
+	
+	@Test(expected=IllegalArgumentException.class)
+	public void testDimCheckIAE4() {
+		boolean[][] b = new boolean[5][];
+		MatUtils.checkDimsPermitEmpty(b);
+	}
+	
+	@Test(expected=IllegalArgumentException.class)
+	public void testDimCheckIAE5() {
+		int[][] b = new int[5][];
+		MatUtils.checkDimsPermitEmpty(b);
+	}
+	
+	@Test(expected=IllegalArgumentException.class)
+	public void testDimCheckIAE6() {
+		double[][] b = new double[5][];
+		MatUtils.checkDimsPermitEmpty(b);
+	}
+	
+	@Test(expected=IllegalArgumentException.class)
+	public void testDimCheckIAE7() {
+		boolean[][] b = new boolean[1][];
+		MatUtils.checkDimsPermitEmpty(b);
+	}
+	
+	@Test(expected=IllegalArgumentException.class)
+	public void testDimCheckIAE8() {
+		int[][] b = new int[1][];
+		MatUtils.checkDimsPermitEmpty(b);
+	}
+	
+	@Test(expected=IllegalArgumentException.class)
+	public void testDimCheckIAE9() {
+		double[][] b = new double[1][];
+		MatUtils.checkDimsPermitEmpty(b);
+	}
+	
+	@Test(expected=NonUniformMatrixException.class)
+	public void testNUMEBoolean1() {
+		boolean[][] b = new boolean[][]{
+			new boolean[]{true, false},
+			new boolean[]{true}
+		};
+		MatUtils.checkDimsForUniformity(b);
+	}
+	
+	@Test(expected=DimensionMismatchException.class)
+	public void testDimCheckDME1() {
+		Array2DRowRealMatrix matrix1 = new Array2DRowRealMatrix(new double[5][2], false);
+		Array2DRowRealMatrix matrix2 = new Array2DRowRealMatrix(new double[4][2], false);
+		MatUtils.checkDims(matrix1, matrix2);
+	}
+	
+	@Test(expected=DimensionMismatchException.class)
+	public void testDimCheckDME2() {
+		Array2DRowRealMatrix matrix1 = new Array2DRowRealMatrix(new double[5][2], false);
+		Array2DRowRealMatrix matrix2 = new Array2DRowRealMatrix(new double[5][3], false);
+		MatUtils.checkDims(matrix1, matrix2);
+	}
 }